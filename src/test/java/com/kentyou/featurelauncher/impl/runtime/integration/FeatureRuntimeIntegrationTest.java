--- conflicted
+++ resolved
@@ -203,15 +203,9 @@
 			// Install Feature using default repositories
 			// @formatter:off
 			InstalledFeature installedFeature = featureRuntimeService.install(featureReader)
-<<<<<<< HEAD
-					.useDefaultRepositories(false)
+					.useDefaultRepositories(useDefault)
 					.addRepository(DEFAULT_LOCAL_ARTIFACT_REPOSITORY_NAME, localArtifactRepository)
 					.addRepository(DEFAULT_REMOTE_ARTIFACT_REPOSITORY_NAME, remoteRepository)
-=======
-					.useDefaultRepositories(useDefault)
-					.addRepository("local", localArtifactRepository)
-					.addRepository("central", remoteRepository)
->>>>>>> 29d55702
 					.install();
 			// @formatter:on
 			assertNotNull(installedFeature);
