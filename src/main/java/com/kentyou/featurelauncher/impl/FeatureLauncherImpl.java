/**
 * Copyright (c) 2024 Kentyou and others.
 * All rights reserved. 
 * 
 * This program and the accompanying materials are made
 * available under the terms of the Eclipse Public License 2.0
 * which is available at https://www.eclipse.org/legal/epl-2.0/
 *
 * SPDX-License-Identifier: EPL-2.0
 * 
 * Contributors:
 *     Kentyou - initial implementation
 */
package com.kentyou.featurelauncher.impl;

import java.io.IOException;
import java.io.InputStream;
import java.io.Reader;
import java.nio.file.Paths;
import java.util.ArrayList;
import java.util.Collections;
import java.util.HashMap;
import java.util.Iterator;
import java.util.List;
import java.util.Map;
import java.util.Objects;
<<<<<<< HEAD
=======
import java.util.Optional;
import java.util.ServiceLoader;
>>>>>>> 44603193

import org.osgi.framework.Bundle;
import org.osgi.framework.BundleContext;
import org.osgi.framework.BundleEvent;
import org.osgi.framework.BundleException;
import org.osgi.framework.Constants;
import org.osgi.framework.FrameworkEvent;
import org.osgi.framework.launch.Framework;
import org.osgi.framework.launch.FrameworkFactory;
import org.osgi.service.feature.Feature;
import org.osgi.service.feature.FeatureBundle;
import org.osgi.service.feature.FeatureService;
import org.osgi.service.feature.ID;
import org.osgi.service.featurelauncher.FeatureLauncher;
import org.osgi.service.featurelauncher.LaunchException;
import org.osgi.service.featurelauncher.decorator.FeatureDecorator;
import org.osgi.service.featurelauncher.decorator.FeatureExtensionHandler;
import org.osgi.service.featurelauncher.repository.ArtifactRepository;
import org.slf4j.Logger;
import org.slf4j.LoggerFactory;

import com.kentyou.featurelauncher.impl.repository.ArtifactRepositoryFactoryImpl;
import com.kentyou.featurelauncher.impl.util.BundleEventUtil;
import com.kentyou.featurelauncher.impl.util.FileSystemUtil;
import com.kentyou.featurelauncher.impl.util.FrameworkEventUtil;
import com.kentyou.featurelauncher.impl.util.ServiceLoaderUtil;

/**
 * 160.4 The Feature Launcher
 * 
 * @author Michael H. Siemaszko (mhs@into.software)
 * @since Sep 15, 2024
 */
public class FeatureLauncherImpl extends ArtifactRepositoryFactoryImpl implements FeatureLauncher {
	private static final Logger LOG = LoggerFactory.getLogger(FeatureLauncherImpl.class);
	
	/* 
	 * (non-Javadoc)
	 * @see org.osgi.service.featurelauncher.FeatureLauncher#launch(org.osgi.service.feature.Feature)
	 */
	@Override
	public LaunchBuilder launch(Feature feature) {
		Objects.requireNonNull(feature, "Feature cannot be null!");

		return new LaunchBuilderImpl(feature);
	}

	/* 
	 * (non-Javadoc)
	 * @see org.osgi.service.featurelauncher.FeatureLauncher#launch(java.io.Reader)
	 */
	@Override
	public LaunchBuilder launch(Reader jsonReader) {
		Objects.requireNonNull(jsonReader, "Feature JSON cannot be null!");

		FeatureService featureService = ServiceLoaderUtil.loadFeatureService();

		try {
			Feature feature = featureService.readFeature(jsonReader);

			return launch(feature);

		} catch (IOException e) {
			LOG.error("Error reading feature!", e);
			throw new LaunchException("Error reading feature!", e);
		}
	}

	class LaunchBuilderImpl implements LaunchBuilder {
		private final Feature feature;
		private boolean isLaunched;
		private List<Bundle> installedBundles;
		private List<ArtifactRepository> artifactRepositories;
		private Map<String, Object> configuration;
		private Map<String, Object> variables;
		private Map<String, String> frameworkProps;
		private List<FeatureDecorator> decorators;
		private Map<String, FeatureExtensionHandler> extensionHandlers;
		private FeatureLauncherConfigurationManager featureConfigurationManager;

		LaunchBuilderImpl(Feature feature) {
			Objects.requireNonNull(feature, "Feature cannot be null!");

			this.feature = feature;
			this.isLaunched = false;
			this.installedBundles = new ArrayList<>();
			this.artifactRepositories = new ArrayList<>();
			this.configuration = new HashMap<>();
			this.variables = new HashMap<>();
			this.frameworkProps = new HashMap<>();
			this.decorators = new ArrayList<>();
			this.extensionHandlers = new HashMap<>();
		}

		/* 
		 * (non-Javadoc)
		 * @see org.osgi.service.featurelauncher.FeatureLauncher.LaunchBuilder#withRepository(org.osgi.service.featurelauncher.repository.ArtifactRepository)
		 */
		@Override
		public LaunchBuilder withRepository(ArtifactRepository repository) {
			Objects.requireNonNull(repository, "Artifact Repository cannot be null!");

			ensureNotLaunchedYet();

			this.artifactRepositories.add(repository);

			return this;
		}

		/* 
		 * (non-Javadoc)
		 * @see org.osgi.service.featurelauncher.FeatureLauncher.LaunchBuilder#withConfiguration(java.util.Map)
		 */
		@Override
		public LaunchBuilder withConfiguration(Map<String, Object> configuration) {
			Objects.requireNonNull(configuration, "Configuration cannot be null!");

			ensureNotLaunchedYet();

			this.configuration = Map.copyOf(configuration);

			return this;
		}

		/* 
		 * (non-Javadoc)
		 * @see org.osgi.service.featurelauncher.FeatureLauncher.LaunchBuilder#withVariables(java.util.Map)
		 */
		@Override
		public LaunchBuilder withVariables(Map<String, Object> variables) {
			Objects.requireNonNull(variables, "Variables cannot be null!");

			ensureNotLaunchedYet();

			this.variables = Map.copyOf(variables);

			return this;
		}

		/* 
		 * (non-Javadoc)
		 * @see org.osgi.service.featurelauncher.FeatureLauncher.LaunchBuilder#withFrameworkProperties(java.util.Map)
		 */
		@Override
		public LaunchBuilder withFrameworkProperties(Map<String, String> frameworkProps) {
			Objects.requireNonNull(frameworkProps, "Framework launch properties cannot be null!");

			ensureNotLaunchedYet();

			this.frameworkProps = Map.copyOf(frameworkProps);

			return this;
		}

		/* 
		 * (non-Javadoc)
		 * @see org.osgi.service.featurelauncher.FeatureLauncher.LaunchBuilder#withDecorator(org.osgi.service.featurelauncher.decorator.FeatureDecorator)
		 */
		@Override
		public LaunchBuilder withDecorator(FeatureDecorator decorator) {
			Objects.requireNonNull(decorator, "Feature Decorator cannot be null!");

			ensureNotLaunchedYet();

			this.decorators.add(decorator);

			return this;
		}

		/* 
		 * (non-Javadoc)
		 * @see org.osgi.service.featurelauncher.FeatureLauncher.LaunchBuilder#withExtensionHandler(java.lang.String, org.osgi.service.featurelauncher.decorator.FeatureExtensionHandler)
		 */
		@Override
		public LaunchBuilder withExtensionHandler(String extensionName, FeatureExtensionHandler extensionHandler) {
			Objects.requireNonNull(extensionName, "Feature extension name cannot be null!");
			Objects.requireNonNull(extensionHandler, "Feature extension handler cannot be null!");

			ensureNotLaunchedYet();

			this.extensionHandlers.put(extensionName, extensionHandler);

			return this;
		}

		/* 
		 * (non-Javadoc)
		 * @see org.osgi.service.featurelauncher.FeatureLauncher.LaunchBuilder#launchFramework()
		 */
		@Override
		public Framework launchFramework() {
			Objects.requireNonNull(feature, "Feature is required!");

			if (this.artifactRepositories.isEmpty()) {
				LOG.error("At least one Artifact Repository is required!");
				throw new NullPointerException("At least one Artifact Repository is required!");
			}

			ensureNotLaunchedYet();
			this.isLaunched = true;

			//////////////////////////////////////
			// TODO: 160.4.3.1: Feature Decoration

			/////////////////////////////////////////////////
			// 160.4.3.2: Locating a framework implementation
			FrameworkFactory frameworkFactory = FrameworkFactoryLocator.locateFrameworkFactory(feature,
					artifactRepositories);

			///////////////////////////////////////////
			// 160.4.3.3: Creating a Framework instance
			Framework framework = createFramework(frameworkFactory, frameworkProps);

			/////////////////////////////////////////////////////////
			// 160.4.3.4: Installing bundles and configurations
			installBundles(framework);

			createConfigurationAdminTrackerIfNeeded(framework.getBundleContext());

			//////////////////////////////////////////
			// 160.4.3.5: Starting the framework
			startFramework(framework);

			try {
				waitForConfigurationAdminTrackerIfNeeded(FeatureLauncherConfigurationManager.CONFIGURATION_TIMEOUT_DEFAULT);
			} finally {
				stopConfigurationAdminTracker();
			}

			return framework;
		}

		private Framework createFramework(FrameworkFactory frameworkFactory, Map<String, String> frameworkProperties) {
			Framework framework = frameworkFactory.newFramework(frameworkProperties);
			try {
				framework.init();

				addLogListeners(framework);

			} catch (BundleException e) {
				LOG.error("Could not initialize framework!", e);
				throw new LaunchException("Could not initialize framework!", e);
			}
			return framework;
		}

		private void startFramework(Framework framework) {
			LOG.info("Starting framework..");
			try {
				framework.start();

				// TODO: once start levels are involved, bundles can be started transiently,
				// before call to framework.start()
				startBundles();

			} catch (BundleException | InterruptedException e) {
				////////////////////////////////////
				// 160.4.3.6: Cleanup after failure
				cleanup(framework);

				LOG.error("Could not start framework!", e);
				throw new LaunchException("Could not start framework!", e);
			}
		}

		private void startBundles() throws BundleException, InterruptedException {
			for (Bundle installedBundle : installedBundles) {
				LOG.debug("Starting bundle {}", installedBundle);
				startBundle(installedBundle);
			}
		}

		private void startBundle(Bundle installedBundle) throws BundleException, InterruptedException {
			if (installedBundle.getHeaders().get(Constants.FRAGMENT_HOST) == null) {
				installedBundle.start();
			}
		}

		private void createConfigurationAdminTrackerIfNeeded(BundleContext bundleContext) {
			if (featureConfigurationManager == null && !feature.getConfigurations().isEmpty()) {
				featureConfigurationManager = new FeatureLauncherConfigurationManager(bundleContext,
						feature.getConfigurations());

				LOG.info(String.format("Started ConfigurationAdmin service tracker for bundle '%s'",
						bundleContext.getBundle().getSymbolicName()));
			}
		}

		private void waitForConfigurationAdminTrackerIfNeeded(long timeout) {
			if (featureConfigurationManager != null) {
				featureConfigurationManager.waitForService(timeout);

				LOG.info("'ConfigurationAdmin' service is available!");
			}
		}

		private void stopConfigurationAdminTracker() {
			if (featureConfigurationManager != null) {
				featureConfigurationManager.stop();
				featureConfigurationManager = null;

				LOG.info("Stopped ConfigurationAdmin service tracker");
			}
		}

		private void addLogListeners(Framework framework) {
			framework.getBundleContext().addFrameworkListener(this::logFrameworkEvent);
			framework.getBundleContext().addBundleListener(this::logBundleEvent);
		}

		private void installBundles(Framework framework) {
			if (this.feature.getBundles() != null && this.feature.getBundles().size() > 0) {

				LOG.info(String.format("There are %d bundle(s) to install", this.feature.getBundles().size()));

				for (FeatureBundle featureBundle : this.feature.getBundles()) {
					installBundle(framework, featureBundle);
				}

			} else {
				LOG.error("There are no bundles to install!");
			}
		}

		private void installBundle(Framework framework, FeatureBundle featureBundle) {
			ID featureBundleID = featureBundle.getID();

			try (InputStream featureBundleIs = getArtifact(featureBundleID)) {
				if (featureBundleIs.available() != 0) {
					Bundle installedBundle = framework.getBundleContext().installBundle(featureBundleID.toString(),
							featureBundleIs);
					installedBundles.add(installedBundle);

					LOG.info(String.format("Installed bundle '%s'", installedBundle.getSymbolicName()));
				}
			} catch (IOException | BundleException e) {
				LOG.error(String.format("Could not install bundle '%s'!", featureBundleID.toString()), e);
				throw new LaunchException(String.format("Could not install bundle '%s'!", featureBundleID.toString()),
						e);
			}
		}

		private InputStream getArtifact(ID featureBundleID) {
			for (ArtifactRepository artifactRepository : artifactRepositories) {
				InputStream featureBundleIs = artifactRepository.getArtifact(featureBundleID);
				if (featureBundleIs != null) {
					return featureBundleIs;
				}
			}

			return InputStream.nullInputStream();
		}

		private void logFrameworkEvent(FrameworkEvent frameworkEvent) {
			if (frameworkEvent.getType() == FrameworkEvent.ERROR) {
				LOG.error(String.format("Framework ERROR event %s", frameworkEvent.toString()));
			} else {
				LOG.info(String.format("Framework event type %s: %s",
						FrameworkEventUtil.getFrameworkEventString(frameworkEvent.getType()),
						frameworkEvent.toString()));
			}
		}

		private void logBundleEvent(BundleEvent bundleEvent) {
			LOG.info(String.format("Bundle '%s' event type %s: %s", bundleEvent.getBundle().getSymbolicName(),
					BundleEventUtil.getBundleEventString(bundleEvent.getType()), bundleEvent.toString()));
		}

		private void cleanup(Framework framework) {

			// Stopping the framework will stop all of the bundles
			try {
				framework.stop();
				framework.waitForStop(0);
			} catch (BundleException | InterruptedException e) {
				LOG.error("A problem occurred while cleaning up the framework", e);
			}

			Collections.reverse(installedBundles);

			stopBundles();

			uninstallBundles();

			// TODO: count down on latch passed to builder so outside calling code knows
			// when framework is actually "done"

			maybeRemoveFrameworkStorage();
		}

		private void stopBundles() {
			if (!installedBundles.isEmpty()) {
				Iterator<Bundle> installedBundlesIt = installedBundles.iterator();
				while (installedBundlesIt.hasNext()) {
					Bundle installedBundle = installedBundlesIt.next();

					try {
						if ((installedBundle.getHeaders().get(Constants.FRAGMENT_HOST) == null)
								&& (installedBundle.getState() != Bundle.UNINSTALLED)) {
							installedBundle.stop();
							LOG.info(String.format("Stopped bundle '%s'", installedBundle.getSymbolicName()));
						}

					} catch (BundleException e) {
						LOG.error(String.format("Cannot stop bundle '%s'", installedBundle.getSymbolicName()), e);
					}
				}
			}
		}

		private void uninstallBundles() {
			if (!installedBundles.isEmpty()) {
				Iterator<Bundle> installedBundlesIt = installedBundles.iterator();
				while (installedBundlesIt.hasNext()) {
					Bundle installedBundle = installedBundlesIt.next();

					try {
						if (installedBundle.getState() != Bundle.UNINSTALLED) {
							installedBundle.uninstall();
							LOG.info(String.format("Uninstalled bundle '%s'", installedBundle.getSymbolicName()));
						}

						installedBundlesIt.remove();

					} catch (BundleException e) {
						LOG.error(String.format("Cannot uninstall bundle '%s'", installedBundle.getSymbolicName()), e);
					}
				}
			}
		}

<<<<<<< HEAD
		private void maybeRemoveFrameworkStorage() {
=======
			// Cleaning up the storage area will uninstall any bundles left over, but we must
			// only do it if the storage area is allowed to be cleaned at startup
>>>>>>> 44603193
			if (frameworkProps.containsKey(Constants.FRAMEWORK_STORAGE)
					&& Constants.FRAMEWORK_STORAGE_CLEAN_ONFIRSTINIT
					.equals(frameworkProps.get(Constants.FRAMEWORK_STORAGE_CLEAN))) {
				try {
					FileSystemUtil.recursivelyDelete(
							Paths.get(String.valueOf(frameworkProps.get(Constants.FRAMEWORK_STORAGE))));
				} catch (IOException e) {
					LOG.warn("Could not delete framework storage area!", e);
				}
			}
		}

		private void ensureNotLaunchedYet() {
			if (this.isLaunched == true) {
				LOG.error("Framework already launched!");
				throw new IllegalStateException("Framework already launched!");
			}
		}
<<<<<<< HEAD
=======
	}

	private FeatureService loadFeatureService() {
		ServiceLoader<FeatureService> loader = ServiceLoader.load(FeatureService.class);

		Optional<FeatureService> featureServiceOptional = loader.findFirst();
		if (featureServiceOptional.isPresent()) {
			return featureServiceOptional.get();
		} else {
			LOG.error("Error loading FeatureService!");
			throw new LaunchException("Error loading FeatureService!");
		}
>>>>>>> 44603193
	}
}<|MERGE_RESOLUTION|>--- conflicted
+++ resolved
@@ -24,11 +24,6 @@
 import java.util.List;
 import java.util.Map;
 import java.util.Objects;
-<<<<<<< HEAD
-=======
-import java.util.Optional;
-import java.util.ServiceLoader;
->>>>>>> 44603193
 
 import org.osgi.framework.Bundle;
 import org.osgi.framework.BundleContext;
@@ -253,7 +248,8 @@
 			startFramework(framework);
 
 			try {
-				waitForConfigurationAdminTrackerIfNeeded(FeatureLauncherConfigurationManager.CONFIGURATION_TIMEOUT_DEFAULT);
+				waitForConfigurationAdminTrackerIfNeeded(
+						FeatureLauncherConfigurationManager.CONFIGURATION_TIMEOUT_DEFAULT);
 			} finally {
 				stopConfigurationAdminTracker();
 			}
@@ -409,65 +405,30 @@
 
 			Collections.reverse(installedBundles);
 
-			stopBundles();
-
-			uninstallBundles();
-
-			// TODO: count down on latch passed to builder so outside calling code knows
-			// when framework is actually "done"
-
-			maybeRemoveFrameworkStorage();
-		}
-
-		private void stopBundles() {
 			if (!installedBundles.isEmpty()) {
 				Iterator<Bundle> installedBundlesIt = installedBundles.iterator();
 				while (installedBundlesIt.hasNext()) {
 					Bundle installedBundle = installedBundlesIt.next();
 
 					try {
-						if ((installedBundle.getHeaders().get(Constants.FRAGMENT_HOST) == null)
-								&& (installedBundle.getState() != Bundle.UNINSTALLED)) {
+						if (installedBundle.getState() != Bundle.UNINSTALLED) {
 							installedBundle.stop();
-							LOG.info(String.format("Stopped bundle '%s'", installedBundle.getSymbolicName()));
-						}
-
-					} catch (BundleException e) {
-						LOG.error(String.format("Cannot stop bundle '%s'", installedBundle.getSymbolicName()), e);
-					}
-				}
-			}
-		}
-
-		private void uninstallBundles() {
-			if (!installedBundles.isEmpty()) {
-				Iterator<Bundle> installedBundlesIt = installedBundles.iterator();
-				while (installedBundlesIt.hasNext()) {
-					Bundle installedBundle = installedBundlesIt.next();
-
-					try {
-						if (installedBundle.getState() != Bundle.UNINSTALLED) {
 							installedBundle.uninstall();
 							LOG.info(String.format("Uninstalled bundle '%s'", installedBundle.getSymbolicName()));
 						}
 
 						installedBundlesIt.remove();
 
-					} catch (BundleException e) {
-						LOG.error(String.format("Cannot uninstall bundle '%s'", installedBundle.getSymbolicName()), e);
+					} catch (BundleException exc) {
+						LOG.error(String.format("Cannot uninstall bundle '%s'", installedBundle.getSymbolicName()));
 					}
 				}
 			}
-		}
-
-<<<<<<< HEAD
-		private void maybeRemoveFrameworkStorage() {
-=======
-			// Cleaning up the storage area will uninstall any bundles left over, but we must
+
+			// Cleaning up the storage area will uninstall any bundles left over, but we
+			// must
 			// only do it if the storage area is allowed to be cleaned at startup
->>>>>>> 44603193
-			if (frameworkProps.containsKey(Constants.FRAMEWORK_STORAGE)
-					&& Constants.FRAMEWORK_STORAGE_CLEAN_ONFIRSTINIT
+			if (frameworkProps.containsKey(Constants.FRAMEWORK_STORAGE) && Constants.FRAMEWORK_STORAGE_CLEAN_ONFIRSTINIT
 					.equals(frameworkProps.get(Constants.FRAMEWORK_STORAGE_CLEAN))) {
 				try {
 					FileSystemUtil.recursivelyDelete(
@@ -484,20 +445,5 @@
 				throw new IllegalStateException("Framework already launched!");
 			}
 		}
-<<<<<<< HEAD
-=======
-	}
-
-	private FeatureService loadFeatureService() {
-		ServiceLoader<FeatureService> loader = ServiceLoader.load(FeatureService.class);
-
-		Optional<FeatureService> featureServiceOptional = loader.findFirst();
-		if (featureServiceOptional.isPresent()) {
-			return featureServiceOptional.get();
-		} else {
-			LOG.error("Error loading FeatureService!");
-			throw new LaunchException("Error loading FeatureService!");
-		}
->>>>>>> 44603193
 	}
 }